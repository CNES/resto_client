--- conflicted
+++ resolved
@@ -15,12 +15,8 @@
 from argparse import Namespace, RawDescriptionHelpFormatter
 import argparse
 from typing import Optional, Dict, Union, Any  # @UnusedImport @NoMove
-<<<<<<< HEAD
-from collections import OrderedDict
+from copy import deepcopy
 from pathlib import Path
-=======
-from copy import deepcopy
->>>>>>> ddd46093
 
 from colorama import Fore, Style, colorama_text
 from prettytable import PrettyTable
