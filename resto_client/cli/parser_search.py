--- conflicted
+++ resolved
@@ -168,19 +168,12 @@
         print(Style.RESET_ALL)
 
     if args.download and search_feature_id is not None:
-<<<<<<< HEAD
-        download_features_files_from_id(resto_server, search_feature_id, 'product',
+        download_features_files_from_id(resto_server, search_feature_id, args.download,
                                         Path(client_params.download_dir))
 
 
 # We need to specify argparse._SubParsersAction for mypy to run. Thus pylint squeals.
 # pylint: disable=protected-access
-=======
-        download_features_files_from_id(resto_service, args.collection, search_feature_id,
-                                        args.download, Path(client_params.download_dir))
->>>>>>> 7f204bbb
-
-
 def add_search_subparser(sub_parsers: argparse._SubParsersAction) -> None:
     """
     Add the 'search' subparser
