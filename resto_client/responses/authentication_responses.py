# -*- coding: utf-8 -*-
"""
   Copyright 2019 CNES

   Licensed under the Apache License, Version 2.0 (the "License"); you may not use this file except
   in compliance with the License. You may obtain a copy of the License at

       http://www.apache.org/licenses/LICENSE-2.0

   Unless required by applicable law or agreed to in writing, software distributed under the License
   is distributed on an "AS IS" BASIS, WITHOUT WARRANTIES OR CONDITIONS OF ANY KIND, either express
   or implied. See the License for the specific language governing permissions and
   limitations under the License.
"""
from typing import List  # @UnusedImport

from resto_client.requests.base_request import AccesDeniedError

from .resto_json_response import RestoJsonResponseSimple


class GetTokenResponse(RestoJsonResponseSimple):
    """
     Response received from GetTokenRequest.

     The normalized response for a GetToken request is defined by the following fields:

     - 'success': boolean True means that a token was retrieved successfully.
     - 'token': contains the token string. Exists only when 'success' is True.
     - 'message': contains the error reason when 'success' is False. Not available for all servers.
    """
    needed_fields: List[str] = []
    optional_fields = ['success', 'token', 'message']

    def normalize_response(self) -> None:
        """
        Returns a normalized response whose structure does not depend on the server.
        """
        # First copy the fields present in the original response.
        self._normalized_response = {}
        if 'success' in self._original_response:
            self._normalized_response['success'] = self._original_response['success']
        if 'token' in self._original_response:
            self._normalized_response['token'] = self._original_response['token']
        if 'message' in self._original_response:
            self._normalized_response['message'] = self._original_response['message']

        # Create a 'success' field if it was missing in the original response.
        if 'success' not in self._normalized_response:
            # Some servers signal failure by returning an empty token string.
            # It is also a failure to have no returned token field.
            self._normalized_response['success'] = self._normalized_response.get('token', '') != ''

    @property
    def token_value(self) -> str:
        """
<<<<<<< HEAD
        :returns: the token included in the response
=======
        :returns: the response expressed as a Resto object
        :raises AccesDeniedError: when the GetToken request was rejected for incorrect credentials.
>>>>>>> 4e1f2d0f
        """
        if self._normalized_response['success']:
            return self._normalized_response['token']
        # response reported a failure. If a message is available use it otherwise create one.
        if 'message' in self._normalized_response:
            msg_excp = self._normalized_response['message']
        else:
            msg_excp = 'Invalid username/password'
        raise AccesDeniedError(msg_excp)

    def as_resto_object(self) -> 'GetTokenResponse':
        """
        :returns: the response expressed as a Resto object
        """
        return self


class CheckTokenResponse(RestoJsonResponseSimple):
    """
     Response received from CheckTokenRequest.
    """

    needed_fields = ['status', 'message']
    optional_fields: List[str] = []

    @property
    def is_valid(self) -> bool:
        """
        :returns: the token's validity
        """
        return self._normalized_response['status'] == 'success'

    @property
    def validation_message(self) -> bool:
        """
        :returns: the token's validation message
        """
        return self._normalized_response['message']

    def as_resto_object(self) -> 'CheckTokenResponse':
        """
        :returns: the response expressed as a Resto response
        """
        return self<|MERGE_RESOLUTION|>--- conflicted
+++ resolved
@@ -54,12 +54,8 @@
     @property
     def token_value(self) -> str:
         """
-<<<<<<< HEAD
         :returns: the token included in the response
-=======
-        :returns: the response expressed as a Resto object
         :raises AccesDeniedError: when the GetToken request was rejected for incorrect credentials.
->>>>>>> 4e1f2d0f
         """
         if self._normalized_response['success']:
             return self._normalized_response['token']
@@ -72,7 +68,7 @@
 
     def as_resto_object(self) -> 'GetTokenResponse':
         """
-        :returns: the response expressed as a Resto object
+        :returns: the response expressed as a Resto response
         """
         return self
 
