--- conflicted
+++ resolved
@@ -79,33 +79,7 @@
         if token_value is not None:
             self.token_value = token_value
 
-<<<<<<< HEAD
-    def get_token(self) -> str:
-        """
-        :returns: a new token to use
-        :raises AccesDeniedError: when credentials are not valid for the service.
-        """
-        try:
-            get_token_response = GetTokenRequest(self).run()
-            new_token = get_token_response.token_value
-        except AccesDeniedError as excp:
-            self._credentials.reset()
-            msg = 'Access Denied : (username, password) does not fit the server : {}'
-            msg += '\nFollowing denied access, credentials were reset.'
-            raise AccesDeniedError(msg.format(self.get_base_url())) from excp
-        return new_token
-
-    def check_token(self, token: str) -> bool:
-        """
-        :returns: True if the token is still valid
-        """
-        check_token_response = CheckTokenRequest(self, token).run()
-        return check_token_response.is_valid
-
-    def revoke_token(self) -> Optional[requests.Response]:
-=======
     def reset_credentials(self) -> None:
->>>>>>> 4e1f2d0f
         """
         Reset the credentials unconditionally.
         """
