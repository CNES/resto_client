--- conflicted
+++ resolved
@@ -39,28 +39,15 @@
         :param auth_access: access to the authentication server.
         """
         super(AuthenticationService, self).__init__(auth_access)
-<<<<<<< HEAD
         self.credentials = AuthenticationCredentials(authentication_service=self)
-=======
-        # Credentials need to exist before calling  update_after_url_change
-        self.credentials = AuthenticationCredentials(authentication_service=self)
-        self.update_after_url_change()
-
-        # Need to set username before password because username update will reset password
-        if username is not None:
-            self.credentials.set(username=username, password=password)
->>>>>>> 8dd238bd
 
     def reset(self) -> None:
         self.credentials.reset()
         super(AuthenticationService, self).reset()
 
-<<<<<<< HEAD
     def set_credentials(self, username: Optional[str]=None, password: Optional[str]=None) -> None:
         self.credentials.set(username=username, password=password)
 
-=======
->>>>>>> 8dd238bd
     @classmethod
     def from_name(cls,
                   server_name: str,
@@ -94,12 +81,7 @@
         """
         Callback method to update service after base URL was possibly changed.
         """
-<<<<<<< HEAD
         self.credentials.set()
-=======
-        self.credentials = AuthenticationCredentials(authentication_service=self)
-        self.credentials.set(username=None)
->>>>>>> 8dd238bd
 
     @property
     def http_basic_auth(self) -> HTTPBasicAuth:
@@ -109,13 +91,10 @@
         return self.credentials.http_basic_auth
 
     @property
-<<<<<<< HEAD
-    def username_b64(self):
+    def username_b64(self) -> str:
         return self.credentials.username_b64
 
     @property
-=======
->>>>>>> 8dd238bd
     def authorization_data(self) -> Dict[str, Optional[str]]:
         """
         :returns: the authorization data for the service
@@ -131,13 +110,8 @@
                                provide it only if a valid token can be retrieved silently.
         """
         self.credentials.update_authorization_header(headers, token_required)
-<<<<<<< HEAD
 
 
-=======
-
-
->>>>>>> 8dd238bd
 # ++++++++ From here we have the requests supported by the service ++++++++++++
 
     def get_token(self) -> str:
