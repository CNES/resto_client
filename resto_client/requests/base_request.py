# -*- coding: utf-8 -*-
"""
   Copyright 2019 CNES

   Licensed under the Apache License, Version 2.0 (the "License"); you may not use this file except
   in compliance with the License. You may obtain a copy of the License at

       http://www.apache.org/licenses/LICENSE-2.0

   Unless required by applicable law or agreed to in writing, software distributed under the License
   is distributed on an "AS IS" BASIS, WITHOUT WARRANTIES OR CONDITIONS OF ANY KIND, either express
   or implied. See the License for the specific language governing permissions and
   limitations under the License.
"""
from abc import ABC, abstractmethod
from urllib.parse import urljoin

from typing import Optional, Union, Dict, TYPE_CHECKING  # @UnusedImport @NoMove

from colorama import Fore, Style, colorama_text
from requests import post, Response
from requests.auth import HTTPBasicAuth
from requests.exceptions import HTTPError, SSLError

from resto_client.base_exceptions import RestoClientDesignError
from resto_client.entities.resto_collection import RestoCollection
from resto_client.entities.resto_collections import RestoCollections
from resto_client.services.base_service import BaseService
from resto_client.settings.resto_client_parameters import RestoClientParameters

from .utils import AccesDeniedError, get_response


if TYPE_CHECKING:
    from resto_client.responses.resto_response import RestoResponse  # @UnusedImport


class BaseRequest(ABC):
    """
     Base class for all service Requests
    """

    @property
    @abstractmethod
    def request_action(self) -> str:
        """
        :returns: the action performed by this request.
        """

    def __init__(self, service: BaseService, **url_kwargs: str) -> None:
        """
        Constructor

        :param service: service
        :param url_kwargs: keyword arguments which must be inserted into the URL pattern.
        :raises TypeError: if the service argument is not derived from :class:`BaseService`.
        """
        self.headers: Dict[str, str] = {}
        if not isinstance(service, BaseService):
            msg_err = 'Argument type must derive from <BaseService>. Found {}'
            raise TypeError(msg_err.format(type(service)))
        self.service_access = service.service_access
        self._url_kwargs = url_kwargs
        if RestoClientParameters.is_debug():
            with colorama_text():
                msg = 'Building request {} for {}'.format(type(self).__name__,
                                                          self.service_access.base_url)
                print(Fore.CYAN + msg + Style.RESET_ALL)

    def get_url(self) -> str:
        """ create url with service url and extension """
        url_extension = self.service_access.get_route_pattern(self)
        if url_extension is None:
            msg_fmt = 'Trying to a build an URL for a route declared as None for {}'
            raise RestoClientDesignError(msg_fmt.format(type(self).__name__))
        return urljoin(self.service_access.base_url,
                       url_extension.format(**self._url_kwargs))

    @abstractmethod
    def set_headers(self, dict_input: Optional[dict]=None) -> None:
        """
        Set headers with dic_input

        :param dict_input: entry to add in headers
        """
        if dict_input is not None:
            self.headers = dict_input

    @abstractmethod
    def run(self) -> Union['RestoResponse', str, bool, RestoCollection, RestoCollections, None,
                           Response]:
        """
        Submit the request and provide its result

        :returns: an object of base type (bool,, str) or of a type from resto_client.entities
                  directly usable by resto_client.
        """

    @property
    def http_basic_auth(self) -> Optional[HTTPBasicAuth]:
        """
        The default basic HTTP authorization for the service (None)
        """

    @property
    def authorization_data(self) -> Optional[Dict[str, Optional[str]]]:
        """
        The default authorization data for the service (None)
        """

    def get_as_json(self) -> Union[dict, list, str, int, float, bool, None]:
        """
         This create and execute a GET request and return the response content interpreted as json
         or None if no json can be found
        """
        headers_with_json = {}
        if self.headers is not None:
            headers_with_json.update(self.headers)
        headers_with_json.update({'Accept': 'application/json'})
        result = get_response(self.get_url(), self.request_action,
                              headers=headers_with_json, auth=self.http_basic_auth)
        return result.json()

    def post_as_text(self, stream: bool=False) -> Optional[str]:
        """
         This create and execute a POST request and return the response content interpreted as text
         or None if no text can be found
        """
        result = self.post(stream=stream)
        response_text = result.text
        if response_text == 'Please set mail and password':
            msg = 'Connection Error : "{}", connection not allowed with ident/pass given'
            raise AccesDeniedError(msg.format(response_text))
        return response_text

    def post(self, stream: bool=False) -> Response:
        """
         This create and execute a POST request and return the response content
        """

        try:
<<<<<<< HEAD
            result = post(self.get_url(), headers=self.headers, auth=self.http_basic_auth,
                          stream=stream, data=self.authorization_data)
=======
            if 'Authorization' in self.headers:
                result = post(self.get_url(), headers=self.headers,
                              stream=stream)
            else:
                result = post(self.get_url(), headers=self.headers, auth=self.authorization,
                              stream=stream, data=self.authorization_data)
>>>>>>> 9cb22a61
            result.raise_for_status()
        except (HTTPError, SSLError) as excp:
            msg = 'Error {} when {} {}.'
            raise Exception(msg.format(result.status_code, self.request_action,
                                       self.get_url())) from excp
        return result<|MERGE_RESOLUTION|>--- conflicted
+++ resolved
@@ -139,17 +139,12 @@
         """
 
         try:
-<<<<<<< HEAD
-            result = post(self.get_url(), headers=self.headers, auth=self.http_basic_auth,
-                          stream=stream, data=self.authorization_data)
-=======
             if 'Authorization' in self.headers:
                 result = post(self.get_url(), headers=self.headers,
                               stream=stream)
             else:
-                result = post(self.get_url(), headers=self.headers, auth=self.authorization,
+                result = post(self.get_url(), headers=self.headers, auth=self.http_basic_auth,
                               stream=stream, data=self.authorization_data)
->>>>>>> 9cb22a61
             result.raise_for_status()
         except (HTTPError, SSLError) as excp:
             msg = 'Error {} when {} {}.'
