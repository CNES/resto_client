# -*- coding: utf-8 -*-
"""
   Copyright 2019 CNES

   Licensed under the Apache License, Version 2.0 (the "License"); you may not use this file except
   in compliance with the License. You may obtain a copy of the License at

       http://www.apache.org/licenses/LICENSE-2.0

   Unless required by applicable law or agreed to in writing, software distributed under the License
   is distributed on an "AS IS" BASIS, WITHOUT WARRANTIES OR CONDITIONS OF ANY KIND, either express
   or implied. See the License for the specific language governing permissions and
   limitations under the License.
"""
from contextlib import redirect_stdout
import io
from pathlib import Path
import unittest

from resto_client.base_exceptions import RestoClientUserError
from resto_client.cli.resto_client_cli import resto_client_run
<<<<<<< HEAD
from resto_client.cli.server_parameters import RestoClientNoPersistedServer
from resto_client.settings.resto_client_settings import RESTO_CLIENT_SETTINGS
=======
from resto_client.cli.resto_client_settings import RESTO_CLIENT_SETTINGS
from resto_client.services.service_access import RestoClientNoPersistedAccess
>>>>>>> 71f94989
from resto_client.settings.servers_database import WELL_KNOWN_SERVERS
from resto_client_tests.tv.cli.cli_utils import (USERNAME_KEY, DOWNLOAD_DIR_KEY,
                                                 TOKEN_KEY, VERBOSITY_KEY, REGION_KEY,
                                                 COLLECTION_KEY, SERVER_KEY)


class UTestCliSet(unittest.TestCase):
    """
    Unit Tests of the cli set module
    server, account, collection, download_dir, region, verbosity
    """

    def test_n_set_server(self) -> None:
        """
        Unit test of set server in nominal cases
        """
        RESTO_CLIENT_SETTINGS.clear()
        resto_client_run(arguments=['set', 'verbosity', 'DEBUG'])
        # Test setting of all default server
        for server_name in WELL_KNOWN_SERVERS:
            resto_client_run(arguments=['set', 'server', server_name])
            # Verify that RESTO_CLIENT_SETTINGS contain all server info from server database
            self.assertTrue(SERVER_KEY in RESTO_CLIENT_SETTINGS)
            self.assertEqual(RESTO_CLIENT_SETTINGS[SERVER_KEY], server_name)

    def test_n_set_account(self) -> None:
        """
        Unit test of set account in nominal cases
        """
        RESTO_CLIENT_SETTINGS.clear()
        resto_client_run(arguments=['set', 'verbosity', 'DEBUG'])
        resto_client_run(arguments=['set', 'server', 'kalideos'])
        # With no account already set
        resto_client_run(arguments=['set', 'account', 'test_name1'])
        self.assertEqual('test_name1', RESTO_CLIENT_SETTINGS[USERNAME_KEY])
        # With account already persisted
        resto_client_run(arguments=['set', 'account', 'test_name2'])
        self.assertEqual('test_name2', RESTO_CLIENT_SETTINGS[USERNAME_KEY])

    def test_n_set_collection(self) -> None:
        """
        Unit test of set collection in nominal cases
        """
        RESTO_CLIENT_SETTINGS.clear()
        resto_client_run(arguments=['set', 'verbosity', 'DEBUG'])
        resto_client_run(arguments=['set', 'server', 'kalideos'])
        # With no collection already set
        resto_client_run(arguments=['set', 'collection', 'KALCNES'])
        self.assertEqual('KALCNES', RESTO_CLIENT_SETTINGS[COLLECTION_KEY])
        # With collection already persisted
        resto_client_run(arguments=['set', 'collection', 'KALHAITI'])
        self.assertEqual('KALHAITI', RESTO_CLIENT_SETTINGS[COLLECTION_KEY])

    def test_n_set_region(self) -> None:
        """
        Unit test of set region in nominal cases
        """
        RESTO_CLIENT_SETTINGS.clear()
        resto_client_run(arguments=['set', 'verbosity', 'DEBUG'])
        resto_client_run(arguments=['set', 'region', 'bretagne'])
        self.assertEqual('bretagne.geojson', RESTO_CLIENT_SETTINGS[REGION_KEY])
        # With region already persisted
        resto_client_run(arguments=['set', 'region', 'alpes'])
        self.assertEqual('alpes.geojson', RESTO_CLIENT_SETTINGS[REGION_KEY])

    def test_n_set_download_dir(self) -> None:
        """
        Unit test of set download directory in nominal cases
        """
        RESTO_CLIENT_SETTINGS.clear()
        resto_client_run(arguments=['set', 'verbosity', 'DEBUG'])
        # get an existing directory for test
        directory_test_1 = Path.home()
        resto_client_run(arguments=['set', 'download_dir', str(directory_test_1)])
        self.assertEqual(str(directory_test_1), RESTO_CLIENT_SETTINGS[DOWNLOAD_DIR_KEY])
        # With download directory already persisted
        directory_test_2 = directory_test_1.parent
        resto_client_run(arguments=['set', 'download_dir', str(directory_test_2)])
        self.assertEqual(str(directory_test_2), RESTO_CLIENT_SETTINGS[DOWNLOAD_DIR_KEY])

    def test_n_set_verbosity(self) -> None:
        """
        Unit test of set verbosity in nominal cases
        """
        RESTO_CLIENT_SETTINGS.clear()
        resto_client_run(arguments=['set', 'verbosity', 'DEBUG'])
        self.assertEqual('DEBUG', RESTO_CLIENT_SETTINGS[VERBOSITY_KEY])
        # With verbosity already persisted
        resto_client_run(arguments=['set', 'verbosity', 'NORMAL'])
        self.assertEqual('NORMAL', RESTO_CLIENT_SETTINGS[VERBOSITY_KEY])

    def test_n_set_server_reinit(self) -> None:
        """
        Unit test of set server with already saved parameters in nominal cases
        """
        RESTO_CLIENT_SETTINGS.clear()
        resto_client_run(arguments=['set', 'verbosity', 'DEBUG'])
        # First set server with parameters
        resto_client_run(arguments=['set', 'server', 'kalideos'])
        resto_client_run(arguments=['set', 'account', 'fake_user@example.com'])
        resto_client_run(arguments=['set', 'collection', 'KALCNES'])
        # Then set another server
        resto_client_run(arguments=['set', 'server', 'peps'])
        # Verify resetting of parameters
        self.assertTrue(USERNAME_KEY not in RESTO_CLIENT_SETTINGS)
        self.assertTrue(TOKEN_KEY not in RESTO_CLIENT_SETTINGS)
        self.assertTrue(COLLECTION_KEY not in RESTO_CLIENT_SETTINGS)

    def test_n_set_server_mono_col(self) -> None:
        """
        Unit test of set server with a server with one collection in nominal cases
        """
        RESTO_CLIENT_SETTINGS.clear()
        resto_client_run(arguments=['set', 'server', 'ro'])
        self.assertEqual(RESTO_CLIENT_SETTINGS[COLLECTION_KEY], 'ROHAITI')

    def test_d_set_server(self) -> None:
        """
        Unit test of set server in degraded cases
        """
        RESTO_CLIENT_SETTINGS.clear()
        with redirect_stdout(io.StringIO()) as out_string_io:
            resto_client_run(arguments=['set', 'server', 'bad_server'])
        output = out_string_io.getvalue().strip()  # type: ignore
        msg = 'Server bad_server does not exist in the servers database'
        self.assertIn(msg, output)

    def test_d_set_account(self) -> None:
        """
        Unit test of set account in degraded cases
        """
        RESTO_CLIENT_SETTINGS.clear()
        resto_client_run(arguments=['set', 'verbosity', 'DEBUG'])
        with self.assertRaises(RestoClientNoPersistedServer):
            resto_client_run(arguments=['set', 'account', 'test_name'])
        # Verify non-setting of parameters
        self.assertTrue(USERNAME_KEY not in RESTO_CLIENT_SETTINGS)
        self.assertTrue(TOKEN_KEY not in RESTO_CLIENT_SETTINGS)

    def test_d_set_collection(self) -> None:
        """
        Unit test of set collection in degraded cases
        """
        RESTO_CLIENT_SETTINGS.clear()
        resto_client_run(arguments=['set', 'verbosity', 'DEBUG'])
        resto_client_run(arguments=['set', 'server', 'kalideos'])
        with self.assertRaises(RestoClientUserError) as context:
            resto_client_run(arguments=['set', 'collection', 'Bad_Collection'])
        self.assertEqual('No collection found with name Bad_Collection', str(context.exception))

    def test_d_set_download_dir(self) -> None:
        """
        Unit test of set download directory in degraded cases
        """
        RESTO_CLIENT_SETTINGS.clear()
        resto_client_run(arguments=['set', 'verbosity', 'DEBUG'])
        with self.assertRaises(NotADirectoryError) as context:
            resto_client_run(arguments=['set', 'download_dir', 'ICI'])
        self.assertEqual('ICI', str(context.exception))

    # Following errors are processed by argparse directly.

    def test_d_set_region(self) -> None:
        """
        Unit test of set region in degraded cases
        """
        RESTO_CLIENT_SETTINGS.clear()
        resto_client_run(arguments=['set', 'verbosity', 'DEBUG'])
        with self.assertRaises(SystemExit) as context:
            resto_client_run(arguments=['set', 'region', 'JaimeLaBretagne'])
        # should raise this exception after a argparse.ArgumentError
        # because argument region: invalid choice
        self.assertEqual('2', str(context.exception))

    def test_d_set_verbosity(self) -> None:
        """
        Unit test of set verbosity in degraded cases
        """
        RESTO_CLIENT_SETTINGS.clear()
        resto_client_run(arguments=['set', 'verbosity', 'DEBUG'])
        with self.assertRaises(SystemExit) as context:
            resto_client_run(arguments=['set', 'verbosity', 'Parle_Moi'])
        # should raise this exception after a argparse.ArgumentError
        # because argument verbosity: invalid choice
        self.assertEqual('2', str(context.exception))<|MERGE_RESOLUTION|>--- conflicted
+++ resolved
@@ -19,13 +19,8 @@
 
 from resto_client.base_exceptions import RestoClientUserError
 from resto_client.cli.resto_client_cli import resto_client_run
-<<<<<<< HEAD
+from resto_client.cli.resto_client_settings import RESTO_CLIENT_SETTINGS
 from resto_client.cli.server_parameters import RestoClientNoPersistedServer
-from resto_client.settings.resto_client_settings import RESTO_CLIENT_SETTINGS
-=======
-from resto_client.cli.resto_client_settings import RESTO_CLIENT_SETTINGS
-from resto_client.services.service_access import RestoClientNoPersistedAccess
->>>>>>> 71f94989
 from resto_client.settings.servers_database import WELL_KNOWN_SERVERS
 from resto_client_tests.tv.cli.cli_utils import (USERNAME_KEY, DOWNLOAD_DIR_KEY,
                                                  TOKEN_KEY, VERBOSITY_KEY, REGION_KEY,
