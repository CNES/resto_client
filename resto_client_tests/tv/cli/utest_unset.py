# -*- coding: utf-8 -*-
"""
   Copyright 2019 CNES

   Licensed under the Apache License, Version 2.0 (the "License"); you may not use this file except
   in compliance with the License. You may obtain a copy of the License at

       http://www.apache.org/licenses/LICENSE-2.0

   Unless required by applicable law or agreed to in writing, software distributed under the License
   is distributed on an "AS IS" BASIS, WITHOUT WARRANTIES OR CONDITIONS OF ANY KIND, either express
   or implied. See the License for the specific language governing permissions and
   limitations under the License.
"""
from pathlib import Path

from resto_client.cli.resto_client_cli import resto_client_run
from resto_client.cli.resto_client_parameters import VERBOSITY_KEY, REGION_KEY, DOWNLOAD_DIR_KEY
<<<<<<< HEAD
from resto_client.cli.resto_server_persisted import COLLECTION_KEY
from resto_client.generic.user_dirs import user_download_dir
from resto_client_tests.resto_client_cli_test import TestRestoClientCli
=======
from resto_client.cli.resto_client_settings import (RESTO_CLIENT_SETTINGS,
                                                    RESTO_CLIENT_DEFAULT_DOWNLOAD_DIR)
from resto_client.cli.resto_server_persisted import (SERVER_KEY, USERNAME_KEY, COLLECTION_KEY,
                                                     TOKEN_KEY)
>>>>>>> 5f90846d


class UTestCliUnset(TestRestoClientCli):
    """
    Unit Tests of the cli unset module
    server, account, collection, download_dir, region, verbosity
    """

    def test_n_unset_server(self) -> None:
        """
        Unit test of unset server in nominal cases
        """
        # With server persisted and no account persisted
        resto_client_run(arguments=['set', 'server', 'kalideos'])
        # Test setting of all default server
        resto_client_run(arguments=['unset', 'server'])
        self.assert_no_server_in_settings()
        # With server persisted and account persisted
        resto_client_run(arguments=['set', 'server', 'kalideos'])
        resto_client_run(arguments=['set', 'account', 'test_account'])
        # Test setting of all default server
        resto_client_run(arguments=['unset', 'server'])
        self.assert_no_server_in_settings()

    def test_n_unset_server_noserver(self) -> None:
        """
        Unit test of unset server if there is no server in nominal cases
        """
        resto_client_run(arguments=['unset', 'server'])
        resto_client_run(arguments=['unset', 'server'])
        self.assert_no_server_in_settings()

    def test_n_unset_account(self) -> None:
        """
        Unit test of unset account in nominal cases
        """
        # With no server persisted
        resto_client_run(arguments=['unset', 'account'])
        self.assert_no_account_in_settings()
        # With server persisted and account already set
        resto_client_run(arguments=['set', 'server', 'kalideos'])
        resto_client_run(arguments=['set', 'account', 'test_name'])
        # With no account already set
        resto_client_run(arguments=['unset', 'account'])
        self.assert_no_account_in_settings()

    def test_n_unset_collection(self) -> None:
        """
        Unit test of unset collection in nominal cases
        """
        # With no server persisted
        resto_client_run(arguments=['unset', 'collection'])
        self.assert_not_in_settings(COLLECTION_KEY)
        # With server persisted and collection already set
        resto_client_run(arguments=['set', 'server', 'kalideos'])
        resto_client_run(arguments=['set', 'collection', 'KALCNES'])
        resto_client_run(arguments=['unset', 'collection'])
        self.assert_not_in_settings(COLLECTION_KEY)
        # With server persisted and no collection persisted
        resto_client_run(arguments=['unset', 'collection'])
        self.assert_not_in_settings(COLLECTION_KEY)

    def test_n_unset_region(self) -> None:
        """
        Unit test of unset region in nominal cases
        """
        # With region already persisted
        resto_client_run(arguments=['set', 'region', 'bretagne'])
        resto_client_run(arguments=['unset', 'region'])
        self.assert_not_in_settings(REGION_KEY)
        # With no region persisted
        resto_client_run(arguments=['unset', 'region'])
        self.assert_not_in_settings(REGION_KEY)

    def test_n_unset_download_dir(self) -> None:
        """
        Unit test of unset download directory in nominal cases
        """
        # With download directory already persisted
<<<<<<< HEAD
        directory_test = str(Path.home())
        resto_client_run(arguments=['set', 'download_dir', directory_test])
        self.assert_setting_equal(DOWNLOAD_DIR_KEY, directory_test)
        resto_client_run(arguments=['unset', 'download_dir'])
        self.assert_setting_equal(DOWNLOAD_DIR_KEY, str(user_download_dir()))
        # With default directory persisted
        resto_client_run(arguments=['unset', 'download_dir'])
        self.assert_setting_equal(DOWNLOAD_DIR_KEY, str(user_download_dir()))
=======
        directory_test = Path.home()
        resto_client_run(arguments=['set', 'download_dir', str(directory_test)])
        self.assertEqual(Path(RESTO_CLIENT_SETTINGS[DOWNLOAD_DIR_KEY]), directory_test)
        resto_client_run(arguments=['unset', 'download_dir'])
        self.assertEqual(Path(RESTO_CLIENT_SETTINGS[DOWNLOAD_DIR_KEY]),
                         RESTO_CLIENT_DEFAULT_DOWNLOAD_DIR)
        # With default directory persisted
        resto_client_run(arguments=['unset', 'download_dir'])
        self.assertEqual(Path(RESTO_CLIENT_SETTINGS[DOWNLOAD_DIR_KEY]),
                         RESTO_CLIENT_DEFAULT_DOWNLOAD_DIR)
>>>>>>> 5f90846d

    def test_n_unset_verbosity(self) -> None:
        """
        Unit test of unset verbosity in nominal cases
        """
        # With verbosity already persisted
        resto_client_run(arguments=['set', 'verbosity', 'NORMAL'])
        resto_client_run(arguments=['unset', 'verbosity'])
        self.assert_not_in_settings(VERBOSITY_KEY)
        # With no verbosity persisted
        resto_client_run(arguments=['unset', 'verbosity'])
        self.assert_not_in_settings(VERBOSITY_KEY)<|MERGE_RESOLUTION|>--- conflicted
+++ resolved
@@ -16,16 +16,9 @@
 
 from resto_client.cli.resto_client_cli import resto_client_run
 from resto_client.cli.resto_client_parameters import VERBOSITY_KEY, REGION_KEY, DOWNLOAD_DIR_KEY
-<<<<<<< HEAD
+from resto_client.cli.resto_client_settings import RESTO_CLIENT_DEFAULT_DOWNLOAD_DIR
 from resto_client.cli.resto_server_persisted import COLLECTION_KEY
-from resto_client.generic.user_dirs import user_download_dir
 from resto_client_tests.resto_client_cli_test import TestRestoClientCli
-=======
-from resto_client.cli.resto_client_settings import (RESTO_CLIENT_SETTINGS,
-                                                    RESTO_CLIENT_DEFAULT_DOWNLOAD_DIR)
-from resto_client.cli.resto_server_persisted import (SERVER_KEY, USERNAME_KEY, COLLECTION_KEY,
-                                                     TOKEN_KEY)
->>>>>>> 5f90846d
 
 
 class UTestCliUnset(TestRestoClientCli):
@@ -105,27 +98,14 @@
         Unit test of unset download directory in nominal cases
         """
         # With download directory already persisted
-<<<<<<< HEAD
         directory_test = str(Path.home())
         resto_client_run(arguments=['set', 'download_dir', directory_test])
         self.assert_setting_equal(DOWNLOAD_DIR_KEY, directory_test)
         resto_client_run(arguments=['unset', 'download_dir'])
-        self.assert_setting_equal(DOWNLOAD_DIR_KEY, str(user_download_dir()))
+        self.assert_setting_equal(DOWNLOAD_DIR_KEY, str(RESTO_CLIENT_DEFAULT_DOWNLOAD_DIR))
         # With default directory persisted
         resto_client_run(arguments=['unset', 'download_dir'])
-        self.assert_setting_equal(DOWNLOAD_DIR_KEY, str(user_download_dir()))
-=======
-        directory_test = Path.home()
-        resto_client_run(arguments=['set', 'download_dir', str(directory_test)])
-        self.assertEqual(Path(RESTO_CLIENT_SETTINGS[DOWNLOAD_DIR_KEY]), directory_test)
-        resto_client_run(arguments=['unset', 'download_dir'])
-        self.assertEqual(Path(RESTO_CLIENT_SETTINGS[DOWNLOAD_DIR_KEY]),
-                         RESTO_CLIENT_DEFAULT_DOWNLOAD_DIR)
-        # With default directory persisted
-        resto_client_run(arguments=['unset', 'download_dir'])
-        self.assertEqual(Path(RESTO_CLIENT_SETTINGS[DOWNLOAD_DIR_KEY]),
-                         RESTO_CLIENT_DEFAULT_DOWNLOAD_DIR)
->>>>>>> 5f90846d
+        self.assert_setting_equal(DOWNLOAD_DIR_KEY, str(RESTO_CLIENT_DEFAULT_DOWNLOAD_DIR))
 
     def test_n_unset_verbosity(self) -> None:
         """
